--- conflicted
+++ resolved
@@ -18,15 +18,11 @@
     Description: Pippin creates a whimsical illustration based on a recent memory.
     """
     try:
-<<<<<<< HEAD
         # Initialize OpenAI client
         client = AsyncOpenAI(
             api_key=os.getenv('OPENAI_API_KEY'),
             base_url=os.getenv("OPENAI_BASE_URL", "https://api.openai.com/v1")
         )
-=======
-        client = AsyncOpenAI(api_key=os.getenv('OPENAI_API_KEY'))
->>>>>>> 51fa6009
         if not client.api_key:
             print("OpenAI API key not found. Set the OPENAI_API_KEY environment variable.")
             return "Pippin couldn't find his drawing supplies."
